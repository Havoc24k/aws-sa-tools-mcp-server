--- conflicted
+++ resolved
@@ -1,11 +1,7 @@
 """Unit tests for simplified core utilities."""
 
 from datetime import datetime
-<<<<<<< HEAD
-from unittest.mock import Mock, patch
-=======
 from unittest.mock import Mock
->>>>>>> 819adbca
 
 import pytest
 
@@ -183,51 +179,6 @@
         mock_page_iterator.build_full_result.assert_called_once()
 
 
-<<<<<<< HEAD
-        result = merge_filters({}, {})
-        assert result == {}
-
-
-class TestCreateAwsClient:
-    """Test create_aws_client function."""
-
-    @patch("boto3.Session")
-    def test_create_aws_client(self, mock_session):
-        """Test create_aws_client function."""
-        mock_client = Mock()
-        mock_session_instance = Mock()
-        mock_session_instance.client.return_value = mock_client
-        mock_session.return_value = mock_session_instance
-
-        client = create_aws_client("test-profile", "us-east-1", "ec2")
-
-        assert client == mock_client
-        mock_session.assert_called_once_with(profile_name="test-profile")
-        mock_session_instance.client.assert_called_once_with(
-            "ec2", region_name="us-east-1"
-        )
-
-
-class TestBuildParams:
-    """Test build_params function."""
-
-    def test_build_params(self):
-        """Test build_params function."""
-        params = build_params(key1="value1", key2=None, key3="value3", key4=None)
-
-        expected = {"key1": "value1", "key3": "value3"}
-        assert params == expected
-
-    def test_build_params_empty(self):
-        """Test build_params with empty input."""
-        params = build_params()
-        assert params == {}
-
-    def test_build_params_all_none(self):
-        """Test build_params with all None values."""
-        params = build_params(key1=None, key2=None)
-        assert params == {}
-=======
 class TestBuildParams:
     """Test build_params function."""
 
@@ -246,116 +197,11 @@
         """Test with all None parameters."""
         result = build_params(key1=None, key2=None)
         assert result == {}
->>>>>>> 819adbca
 
 
 class TestFormatFilters:
     """Test format_filters function."""
 
-<<<<<<< HEAD
-    def test_format_filters_none(self):
-        """Test format_filters with None input."""
-        result = format_filters(None)
-        assert result is None
-
-    def test_format_filters_empty(self):
-        """Test format_filters with empty dict."""
-        result = format_filters({})
-        assert result is None
-
-    def test_format_filters_dict(self):
-        """Test format_filters with dictionary input."""
-        filters = {
-            "instance-state-name": ["running", "stopped"],
-            "instance-type": "t2.micro",
-            "tag:Environment": "production",
-        }
-
-        result = format_filters(filters)
-        expected = [
-            {"Name": "instance-state-name", "Values": ["running", "stopped"]},
-            {"Name": "instance-type", "Values": ["t2.micro"]},
-            {"Name": "tag:Environment", "Values": ["production"]},
-        ]
-
-        assert result == expected
-
-    def test_format_filters_single_values(self):
-        """Test format_filters with single values converted to lists."""
-        filters = {"single-value": "test"}
-        result = format_filters(filters)
-        expected = [{"Name": "single-value", "Values": ["test"]}]
-
-        assert result == expected
-
-
-class TestPaginateResults:
-    """Test paginate_results function."""
-
-    def test_paginate_results(self):
-        """Test paginate_results function."""
-        # Mock paginator and pages
-        mock_paginator = Mock()
-        mock_client = Mock()
-        mock_client.get_paginator.return_value = mock_paginator
-
-        # Mock pages with different data structures
-        page1 = {
-            "Items": [{"id": 1}, {"id": 2}],
-            "NextToken": "token1",
-            "Metadata": {"RequestId": "req1"},
-        }
-        page2 = {"Items": [{"id": 3}, {"id": 4}], "Metadata": {"RequestId": "req2"}}
-        mock_paginator.paginate.return_value = [page1, page2]
-
-        params = {"MaxResults": 10}
-        result = paginate_results(mock_client, "describe_items", params)
-
-        # Verify paginator was called correctly
-        mock_client.get_paginator.assert_called_once_with("describe_items")
-        mock_paginator.paginate.assert_called_once_with(**params)
-
-        # Verify results were combined correctly
-        expected = {
-            "Items": [{"id": 1}, {"id": 2}, {"id": 3}, {"id": 4}],
-            "NextToken": "token1",  # From first page
-            "Metadata": {"RequestId": "req1"},  # From first page
-        }
-        assert result == expected
-
-    def test_paginate_results_single_page(self):
-        """Test paginate_results with single page."""
-        mock_paginator = Mock()
-        mock_client = Mock()
-        mock_client.get_paginator.return_value = mock_paginator
-
-        page = {"Items": [{"id": 1}], "Metadata": {"RequestId": "req1"}}
-        mock_paginator.paginate.return_value = [page]
-
-        result = paginate_results(mock_client, "describe_items", {})
-
-        # Should return the single page as-is
-        assert result == page
-
-    def test_paginate_results_non_list_merge(self):
-        """Test paginate_results with non-list values."""
-        mock_paginator = Mock()
-        mock_client = Mock()
-        mock_client.get_paginator.return_value = mock_paginator
-
-        page1 = {"Count": 5, "Items": [{"id": 1}]}
-        page2 = {
-            "Count": 3,  # This should not be merged
-            "Items": [{"id": 2}],
-        }
-        mock_paginator.paginate.return_value = [page1, page2]
-
-        result = paginate_results(mock_client, "describe_items", {})
-
-        # Count should come from first page, Items should be merged
-        expected = {"Count": 5, "Items": [{"id": 1}, {"id": 2}]}
-        assert result == expected
-=======
     def test_none_filters(self):
         """Test with None filters."""
         result = format_filters(None)
@@ -434,5 +280,4 @@
         sig = inspect.signature(create_aws_client)
         expected_params = ["profile_name", "region", "service_name"]
         actual_params = list(sig.parameters.keys())
-        assert actual_params == expected_params
->>>>>>> 819adbca
+        assert actual_params == expected_params