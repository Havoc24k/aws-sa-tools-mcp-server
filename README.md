--- conflicted
+++ resolved
@@ -145,15 +145,6 @@
 
 See `VECTOR_STORE.md` for detailed documentation on vector store features.
 
-<<<<<<< HEAD
-## API Examples with curl
-
-When running with SSE transport (`--sse`), you can interact with the server using standard HTTP requests. Here are working examples:
-
-### 1. Get Session ID
-
-```bash
-=======
 ## Using the Server via HTTP/curl
 
 When running with SSE transport (`--sse`), you can interact with the server using standard HTTP requests with JSON-RPC 2.0. This makes it easy to integrate with any programming language or tool that can make HTTP requests.
@@ -173,16 +164,11 @@
 
 ```bash
 # Get session ID for subsequent requests
->>>>>>> 819adbca
 SESSION_ID=$(timeout 3 curl -N -H 'Accept: text/event-stream' http://localhost:8888/sse 2>/dev/null | grep 'session_id=' | grep -o 'session_id=[a-f0-9]*' | cut -d'=' -f2)
 echo "Session ID: $SESSION_ID"
 ```
 
-<<<<<<< HEAD
-### 2. Initialize MCP Session
-=======
 #### 3. Initialize MCP Session
->>>>>>> 819adbca
 
 ```bash
 curl -X POST \
@@ -201,11 +187,6 @@
     }
   }' \
   "http://localhost:8888/messages/?session_id=$SESSION_ID"
-<<<<<<< HEAD
-```
-
-### 3. Search Vector Store (when enabled)
-=======
 
 # Send initialization complete notification
 curl -X POST \
@@ -218,7 +199,6 @@
 ```
 
 #### 4. Discover Available Tools
->>>>>>> 819adbca
 
 ```bash
 curl -X POST \
@@ -226,14 +206,6 @@
   -d '{
     "jsonrpc": "2.0",
     "id": 2,
-<<<<<<< HEAD
-    "method": "tools/call",
-    "params": {
-      "name": "document_search",
-      "arguments": {
-        "query": "AWS security best practices encryption",
-        "n_results": 2
-=======
     "method": "tools/list",
     "params": {}
   }' \
@@ -266,18 +238,10 @@
       "arguments": {
         "profile_name": "default",
         "region": "us-east-1"
->>>>>>> 819adbca
-      }
-    }
-  }' \
-  "http://localhost:8888/messages/?session_id=$SESSION_ID"
-<<<<<<< HEAD
-```
-
-### 4. Get Vector Store Information
-
-```bash
-=======
+      }
+    }
+  }' \
+  "http://localhost:8888/messages/?session_id=$SESSION_ID"
 
 # Describe EC2 instances
 curl -X POST \
@@ -297,18 +261,10 @@
   "http://localhost:8888/messages/?session_id=$SESSION_ID"
 
 # Get cost analysis
->>>>>>> 819adbca
-curl -X POST \
-  -H 'Content-Type: application/json' \
-  -d '{
-    "jsonrpc": "2.0",
-<<<<<<< HEAD
-    "id": 3,
-    "method": "tools/call",
-    "params": {
-      "name": "vector_store_info",
-      "arguments": {}
-=======
+curl -X POST \
+  -H 'Content-Type: application/json' \
+  -d '{
+    "jsonrpc": "2.0",
     "id": 5,
     "method": "tools/call",
     "params": {
@@ -320,18 +276,11 @@
         "end": "2024-01-31",
         "granularity": "MONTHLY"
       }
->>>>>>> 819adbca
-    }
-  }' \
-  "http://localhost:8888/messages/?session_id=$SESSION_ID"
-```
-
-<<<<<<< HEAD
-### 5. AWS Service Examples
-
-```bash
-# List S3 buckets
-=======
+    }
+  }' \
+  "http://localhost:8888/messages/?session_id=$SESSION_ID"
+```
+
 #### 6. Monitor Responses
 
 To see the actual responses, run this in a separate terminal:
@@ -349,49 +298,24 @@
 
 ```bash
 # Get vector store information
->>>>>>> 819adbca
-curl -X POST \
-  -H 'Content-Type: application/json' \
-  -d '{
-    "jsonrpc": "2.0",
-<<<<<<< HEAD
-    "id": 4,
-    "method": "tools/call",
-    "params": {
-      "name": "s3_list_buckets",
-      "arguments": {
-        "region_name": "us-east-1",
-        "profile_name": "default"
-      }
-=======
+curl -X POST \
+  -H 'Content-Type: application/json' \
+  -d '{
+    "jsonrpc": "2.0",
     "id": 6,
     "method": "tools/call",
     "params": {
       "name": "vector_store_info",
       "arguments": {}
->>>>>>> 819adbca
-    }
-  }' \
-  "http://localhost:8888/messages/?session_id=$SESSION_ID"
-
-<<<<<<< HEAD
-# Describe EC2 instances
-=======
+    }
+  }' \
+  "http://localhost:8888/messages/?session_id=$SESSION_ID"
+
 # Search documents
->>>>>>> 819adbca
-curl -X POST \
-  -H 'Content-Type: application/json' \
-  -d '{
-    "jsonrpc": "2.0",
-<<<<<<< HEAD
-    "id": 5,
-    "method": "tools/call",
-    "params": {
-      "name": "ec2_describe_instances",
-      "arguments": {
-        "region_name": "us-east-1",
-        "profile_name": "default"
-=======
+curl -X POST \
+  -H 'Content-Type: application/json' \
+  -d '{
+    "jsonrpc": "2.0",
     "id": 7,
     "method": "tools/call",
     "params": {
@@ -399,7 +323,6 @@
       "arguments": {
         "query": "AWS security best practices",
         "n_results": 3
->>>>>>> 819adbca
       }
     }
   }' \
@@ -408,12 +331,6 @@
 
 ### Important Notes
 
-<<<<<<< HEAD
-- **Responses**: All requests return 'Accepted' status - actual responses come via the SSE stream
-- **Monitoring**: To see responses, run `curl -N http://localhost:8888/sse` in another terminal
-- **Session**: Each request needs the same `session_id` from step 1
-- **Protocol**: Uses JSON-RPC 2.0 over FastMCP SSE transport
-=======
 - **Protocol**: Uses JSON-RPC 2.0 over FastMCP SSE transport
 - **Responses**: All requests return HTTP 202 'Accepted' - actual responses come via SSE stream
 - **Session Management**: Each request must use the same `session_id` obtained in step 2
@@ -446,5 +363,4 @@
         params: {name: "s3-list_buckets", arguments: {profile_name: "default", region: "us-east-1"}}
     })
 })
-```
->>>>>>> 819adbca
+```